--- conflicted
+++ resolved
@@ -3,60 +3,37 @@
 categories: [spring-boot]
 date: 2020-02-13 05:00:00 +1100
 modified: 2020-02-13 05:00:00 +1100
-<<<<<<< HEAD
-author: default
-=======
 author: nandan
->>>>>>> 4cf752f2
 excerpt: 'Spring Boot allows us to throw and listen to specific application events that we can process as we wish. Events are meant for exchanging information between loosely coupled components.'
 image:
   auto: 0058-motorway-junction
 ---
 
-<<<<<<< HEAD
-To "listen" to an event, we can always write the listener as another method within the source of the event, but this will tightly couple the event source to the logic of the listener. 
-
-With real events, we are more flexible than with direct method calls. We can dynamically register and deregister listeners to certain events as we wish. We can also have multiple listeners for the same event. 
-=======
-To "listen" to an event, we can always write the listener as another method within the source of the event, but this will tightly couple the event source to the logic of the listener.
+To "listen" to an event, we can always write "listener" to an event as another method within the source of the event, but this will tightly couple the event source to the logic of the listener.
 
 With real events, we are more flexible than with direct method calls. We can dynamically register and deregister listeners to certain events as we wish. We can also have multiple listeners for the same event.
->>>>>>> 4cf752f2
-
-This tutorial gives an overview of how to use publish and listen to custom events and explains Spring Boot's built-in events.
+
+This tutorial gives an overview of how to publish and listen to custom events and explains Spring Boot's built-in events.
 
 {% include github-project.html url="https://github.com/thombergs/code-examples/tree/master/spring-boot/spring-events" %}
 
-<<<<<<< HEAD
+## Why Should I Use Events Instead of Direct Method Calls?
+
+Both events and direct method calls fit for different situations. With a method call it's like making an assertion that, no matter the state of the sending and receiving modules, they need to know this event happened. 
+
+With events, on the other hand, we just say that an event occurred and which modules get notified is not our concern. It's good to use events when we want to pass on the processing to another thread (example: sending an email on some task completion). Also, events come in handy for test driven development.
+
 ## What is an Application Event?
 
 Spring application events allows us to throw and listen to specific application events that we can process as we wish. Events are meant for exchanging information between loosely coupled components. As there is no direct coupling between publishers and subscribers, it enables us to modify subscribers without affecting the publishers and vice-versa.
 
 Let's see how we can create, publish and listen to custom events in a Spring Boot application.
 
-## Creating an Application Event
-
-We can publish application events using the Spring Framework’s event publishing mechanism. Prior to Spring 4.2, events had to extend `ApplicationEvent`. Note that in later versions, we can just publish any object as an event. 
-
-Let's create a custom event called `UserCreatedEvent`:
-=======
-## Why Should I Use Events Instead of Direct Method Calls
-
-Both events and direct method calls fits for different situations. With method call its like making assertion that, no matter what the state of modules are, they need to know this event happened. With events you just say this event occured and which modules get notified is not my concern. It is good to use events when you want to pass on the processing to another thread (example: sending an email on some task completion). Also for test driven development events comes in handy.
-
-## What is an Application Event?
-
-Spring application events allows us to throw and listen to specific application events that we can process as we wish. Events are meant for exchanging information between loosely coupled components. As there is no direct coupling between publishers and subscribers, it enables us to modify subscribers without affecting the publishers and vice-versa.
-
-Let's see how we can create, publish and listen to custom events in a Spring Boot application.
-
 ## Creating an `ApplicationEvent`
 
-We can publish application events using the Spring Framework’s event publishing mechanism. Prior to Spring 4.2, events had to extend `ApplicationEvent`. In latest versions, we can just publish any object as an event.
-We are passing `source` object on which the event initially occurred or with which the event is associated (never null) to `super`. We do this for event sourcing. In event sourcing, we capture the state of entity or aggregate as a sequence of state changing events.
+We can publish application events using the Spring Framework’s event publishing mechanism. 
 
 Let's create a custom event called `UserCreatedEvent` by extending `ApplicationEvent`
->>>>>>> 4cf752f2
 
 ```java
 class UserCreatedEvent extends ApplicationEvent {
@@ -70,7 +47,9 @@
 }
 ```
 
-Event can also be a normal object which does not extend `ApplicationEvent`,
+We are passing a `source` object on which the event initially occurred or with which the event is associated (never null) to `super`. We do this for event sourcing. In event sourcing, we capture the state of entity or aggregate as a sequence of state changing events.
+
+Since Spring 4.2, **we can also publish objects not extending `ApplicationEvent` as an event**:
 
 ```java
 class UserRemovedEvent {
@@ -85,15 +64,9 @@
 
 ## Publishing an `ApplicationEvent`
 
-<<<<<<< HEAD
-Spring gives the flexibility to publish an arbitrary event and doesn't force us to extend from `ApplicationEvent`. The `ApplicationEventPublisher` interface has been extended to allow you to publish any object. When this object is not an `ApplicationEvent`, Spring will wrap it in a `PayloadApplicationEvent` for us.
-
-Now that we have a `UserCreatedEvent`. In order to publish it to its respective listeners, we need an `ApplicationEventPublisher`:
-=======
-Spring gives the flexibility to publish an arbitrary event and doesn't force us to extend from `ApplicationEvent`. The `ApplicationEventPublisher` interface has been extended to allow you to publish any object.
-
-Now that we have a `UserCreatedEvent` by extending `ApplicationEvent` and `UserRemovedEvent` without extending. When the object is not an `ApplicationEvent`, Spring will wrap it in a `PayloadApplicationEvent` for us. In order to publish it to its respective listeners, we need an instance of`ApplicationEventPublisher`:
->>>>>>> 4cf752f2
+We use the `ApplicationEventPublisher` interface to publish our events.
+
+When the object we're publishing is not an `ApplicationEvent`, Spring will wrap it in a `PayloadApplicationEvent` for us:
 
 ```java
 @Component
@@ -112,22 +85,15 @@
 
 ## Listening to an Application Event
 
-<<<<<<< HEAD
-Now that we know how to create and publish a custom event, let's see how we can listen to the event. An event can have multiple listeners doing different work based on the application requirements. 
-=======
 Now that we know how to create and publish a custom event, let's see how we can listen to the event. An event can have multiple listeners doing different work based on the application requirements.
->>>>>>> 4cf752f2
 
 There are two ways to define a listener. We can either use the `@EventListener` annotation or implement the `ApplicationListener` interface. In either case, the listener class has to be managed by Spring.
 
 ### Annotation-Driven
 
-<<<<<<< HEAD
-Starting with Spring 4.1 it's now possible to simply annotate a method of a managed bean with `@EventListener` to automatically register an `ApplicationListener` matching the signature of the method. No additional configuration is necessary with annotation-driven configuration enabled:
-=======
-Starting with Spring 4.1 it's now possible to simply annotate a method of a managed bean with `@EventListener` to automatically register an `ApplicationListener` matching the signature of the method. No additional configuration is necessary with annotation-driven configuration enabled. If your method should listen to several events or if you want to define it with no parameter at all, the event types can also be specified on the annotation itself. Example: `@EventListener({ContextStartedEvent.class, ContextRefreshedEvent.class})`.
-For the methods annotated with `@EventListener` and defined as a non-void return type, Spring will send that result as a new event for us.
->>>>>>> 4cf752f2
+Starting with Spring 4.1 it's now possible to simply annotate a method of a managed bean with `@EventListener` to automatically register an `ApplicationListener` matching the signature of the method. No additional configuration is necessary with annotation-driven configuration enabled. Our method can listen to several events or if we want to define it with no parameter at all, the event types can also be specified on the annotation itself. Example: `@EventListener({ContextStartedEvent.class, ContextRefreshedEvent.class})`.
+
+For the methods annotated with `@EventListener` and defined as a non-void return type, Spring will publish the result as a new event for us.
 
 ```java
 @Component
@@ -135,7 +101,7 @@
 
 	@EventListener
 	ReturnedEvent handleUserRemovedEvent(UserRemovedEvent event) {
-		System.out.println(String.format("User removed (@EventListerner): %s", event.getName()));
+		System.out.println(String.format("User removed (@EventListener): %s", event.getName()));
 		// Spring will send ReturnedEvent as a new event
 		return new ReturnedEvent();
 	}
@@ -149,12 +115,6 @@
 }
 ```
 
-<<<<<<< HEAD
-For the methods annotated with `@EventListener` and defined as a non-void return type, Spring will send that result as a new event for us.
-
-Spring allows our listener to be triggered only in certain circumstances if we specify a `condition`. The event will only be handled if the expression evaluates to `true` or one of the following strings: "true", "on", "yes", or "1". Method arguments are exposed via their names. The condition expression also exposes a “root” variable referring to the raw `ApplicationEvent` (`#root.event`) and the actual method arguments `(#root.args)`
-
-=======
 Spring allows our listener to be triggered only in certain circumstances if we specify a `condition` by defining a boolean SpEL expression. The event will only be handled if the expression evaluates to `true` or one of the following strings: "true", "on", "yes", or "1". Method arguments are exposed via their names. The condition expression also exposes a “root” variable referring to the raw `ApplicationEvent` (`#root.event`) and the actual method arguments `(#root.args)`
 
 ```java
@@ -171,7 +131,6 @@
 
 In the above example, the listener will be triggered with `UserRemovedEvent` only when the `#event.name` has value `'reflectoring'`,
 
->>>>>>> 4cf752f2
 ### Implementing `ApplicationListener`
 
 ```java
@@ -185,17 +144,6 @@
 }
 ```
 
-<<<<<<< HEAD
-### Asynchronous Event Listeners
-
-**By default spring events are synchronous, meaning the publisher thread blocks until all listeners have finished processing the event.**
- 
-To make an event listener run in async mode, all we have to do is use the `@Async` annotation on that listener. To make the `@Async` annotation work, we also have to annotate one of our `@Configuration` classes or the `@SpringBootApplication` class with `@EnableAsync`.
-
-## Transaction Bound Events
-
-Spring allows us to bind an event listener to a phase of the current transaction. This allows events to be used with more flexibility when the outcome of the current transaction actually matters to the listener:
-=======
 In the above example, we have created a listener by implementing `ApplicationLister` and the generic represents the type of event you want to listen. It is now possible to define your `ApplicationListener` implementation with nested generics information in the event type. When dispatching an event, the signature of your listener is used to determine if it matches said incoming event.
 
 ### Asynchronous Event Listeners
@@ -216,18 +164,11 @@
 }
 ```
 
-## Transaction Bound Events
+## Transaction-Bound Events
 
 Spring allows us to bind an event listener to a phase of the current transaction. This allows events to be used with more flexibility when the outcome of the current transaction actually matters to the listener.
 
-The transaction module implements an `EventListenerFactory` that looks for the new `@TransactionalEventListener` annotation. So when you annotate your method with `@TransactionalEventListener` an extended event listener that is aware of the transaction is registered instead of the default.
-
-You can bind the listener to the following phases of transaction:  
-`AFTER_COMMIT` : Fire the event after the commit has completed successfully.  
-`AFTER_COMPLETION`: Fire the event after the transaction has completed.  
-`AFTER_ROLLBACK`: Fire the event if the transaction has rolled back.  
-`BEFORE_COMMIT`: Fire the event before transaction commit.
->>>>>>> 4cf752f2
+The transaction module implements an `EventListenerFactory` that looks for the new `@TransactionalEventListener` annotation. So when we annotate our method with `@TransactionalEventListener`, we get an extended event listener that is aware of the transaction:
 
 ```java
 @Component
@@ -240,26 +181,24 @@
 }
 ```
 
-<<<<<<< HEAD
-The transaction module implements an `EventListenerFactory` that looks for the new `@TransactionalEventListener` annotation. So when you annotate your method with `@TransactionalEventListener` an extended event listener that is aware of the transaction is registered instead of the default. You can bind the listener to the following phases of transaction: `AFTER_COMMIT`(default), `AFTER_ROLLBACK`, `BEFORE_COMMIT` and `AFTER_COMPLETION`.
-=======
-Listener in above example will be called when `UserRemovedEvent` completes its transaction (i.e., `phase=TransactionPhase.AFTER_COMPLETION`).
->>>>>>> 4cf752f2
+The `UserRemovedListener` will only be invoked when the current transaction completes.
+
+We can bind the listener to the following phases of transaction: 
+ 
+*`AFTER_COMMIT`: Fire the event after the commit has completed successfully.  
+*`AFTER_COMPLETION`: Fire the event after the transaction has completed.  
+*`AFTER_ROLLBACK`: Fire the event if the transaction has rolled back.  
+*`BEFORE_COMMIT`: Fire the event before transaction commit.
 
 ## Spring Boot’s Application Events
 
 Spring Boot provides a number of predefined `ApplicationEvent`s that are tied to the lifecycle of a `SpringApplication`.
 
-<<<<<<< HEAD
-Some events are actually triggered before the `ApplicationContext` is created, so we cannot register a listener on those as a `@Bean`. We can register listeners for these events by adding the listener manually: 
-=======
 Some events are actually triggered before the `ApplicationContext` is created, so we cannot register a listener on those as a `@Bean`. We can register listeners for these events by adding the listener manually:
->>>>>>> 4cf752f2
 
 ```java
 @SpringBootApplication
 public class EventsDemoApplication {
-<<<<<<< HEAD
 
 	public static void main(String[] args) {
 		SpringApplication springApplication = new SpringApplication(EventsDemoApplication.class);
@@ -271,27 +210,10 @@
 ```
 
 We can also register our listeners regardless of how the application is created by adding a `META-INF/spring.factories` file to our project and reference our listener(s) by using the `org.springframework.context.ApplicationListener` key:
-=======
->>>>>>> 4cf752f2
-
-	public static void main(String[] args) {
-		SpringApplication springApplication = new SpringApplication(EventsDemoApplication.class);
-		springApplication.addListeners(new SpringBuiltInEventsListener());
-		springApplication.run(args);
-	}
-
-<<<<<<< HEAD
-Once we made sure that our event listener is registered properly, we can listen to all of Spring Boot's `SpringApplicationEvents`:
-=======
-}
-```
-
-We can also register our listeners regardless of how the application is created by adding a `META-INF/spring.factories` file to our project and reference our listener(s) by using the `org.springframework.context.ApplicationListener` key:
 
 `org.springframework.context.ApplicationListener = com.reflectoring.eventdemo.SpringBuiltInEventsListener`
 
 Once we make sure that our event listener is registered properly, we can listen to all of Spring Boot's `SpringApplicationEvents`:
->>>>>>> 4cf752f2
 
 ```java
 class SpringBuiltInEventsListener implements ApplicationListener<SpringApplicationEvent>{
@@ -343,8 +265,6 @@
 
 # Conclusion
 
-<<<<<<< HEAD
-Both events and direct method calls fits for different situations. With method call its like making assertion that, no matter what the state of modules are, they need to know this event happened. With events you just say this event occured and which modules get notified is not my concern. It is good to use events when you want to pass on the processing to another thread (example: sending an email on some task completion). Also for test driven development events comes in handy.
-=======
-Events are desgined for simple communication among Spring beans within the same application context. As of Spring 4.2, the infrastructure has been significantly improved and offers an annotation-based model as well as the ability to publish any arbitrary event. However, for more sophisticated enterprise needs, the [Spring Integration](https://spring.io/projects/spring-integration) project provides complete support for building lightweight, pattern-oriented, event-driven that build upon the well-known Spring programming model.
->>>>>>> 4cf752f2
+Events are designed for simple communication among Spring beans within the same application context. As of Spring 4.2, the infrastructure has been significantly improved and offers an annotation-based model as well as the ability to publish any arbitrary event. 
+
+However, for more sophisticated enterprise needs, the [Spring Integration](https://spring.io/projects/spring-integration) project provides complete support for building lightweight, pattern-oriented, event-driven applications that build upon the well-known Spring programming model.